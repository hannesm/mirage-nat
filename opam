opam-version: "1.2"
name: "mirage-nat"
version: "0.6.0"
maintainer: "Mindy Preston <meetup@yomimono.org>"
authors: "Mindy Preston <meetup@yomimono.org>"
homepage: "https://github.com/yomimono/mirage-nat"
bug-reports: "https://github.com/yomimono/mirage-nat/issues/"
dev-repo: "https://github.com/yomimono/mirage-nat.git"
license: "ISC"

build: [
  ["./configure" "--prefix=%{prefix}%"]
  [make]
]
build-test: [
  ["./configure" "--enable-tests"]
  [make "test"]
]
install: [make "install"]
remove: [
  ["ocamlfind" "remove" "mirage-nat"]
  ["ocamlfind" "remove" "mirage-nat-hashtable"]
  ["ocamlfind" "remove" "mirage-nat-irmin"]
]
depends: [
  "ocamlfind" {build}
  "ipaddr"
<<<<<<< HEAD
  "irmin" { >= "0.9.8" & < "0.10.0" }
  "irmin-network-datastores"
=======
>>>>>>> f910b4c8
  "mirage-profile"
  "mirage-time"
  "mirage-clock"
  "lwt"
  "rresult"
  "logs"
  "ppx_deriving" {build}
  "tcpip" { >= "3.0.0" }
  "ounit" {test}
  "alcotest" {test}
  "mirage-clock-unix" {test}
]
depopts: [
  "irmin-network-datastores"
]
conflicts: [
  "irmin-network-datastores" { <= "0.0.2" }
]<|MERGE_RESOLUTION|>--- conflicted
+++ resolved
@@ -25,11 +25,6 @@
 depends: [
   "ocamlfind" {build}
   "ipaddr"
-<<<<<<< HEAD
-  "irmin" { >= "0.9.8" & < "0.10.0" }
-  "irmin-network-datastores"
-=======
->>>>>>> f910b4c8
   "mirage-profile"
   "mirage-time"
   "mirage-clock"
